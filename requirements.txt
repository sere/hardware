# The order of packages is significant, because pip processes them in the order
# of appearance. Changing the order has an impact on the overall integration
# process, which may cause wedges in the gate later.

pbr>=1.0 # Apache-2.0
<<<<<<< HEAD
ipaddress # PSF
netaddr # BSD
=======
six # MIT
>>>>>>> cb4c25b6
pexpect # ISC
numpy # BSD
pandas # BSD<|MERGE_RESOLUTION|>--- conflicted
+++ resolved
@@ -3,12 +3,6 @@
 # process, which may cause wedges in the gate later.
 
 pbr>=1.0 # Apache-2.0
-<<<<<<< HEAD
-ipaddress # PSF
-netaddr # BSD
-=======
-six # MIT
->>>>>>> cb4c25b6
 pexpect # ISC
 numpy # BSD
 pandas # BSD